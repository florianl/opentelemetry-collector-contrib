--- conflicted
+++ resolved
@@ -120,66 +120,4 @@
 			return nil
 		},
 	}
-<<<<<<< HEAD
-=======
-}
-
-func accessAttributes[K Context]() ottl.StandardGetSetter[K] {
-	return ottl.StandardGetSetter[K]{
-		Getter: func(_ context.Context, tCtx K) (any, error) {
-			return pprofile.FromAttributeIndices(tCtx.GetProfilesDictionary().AttributeTable(), tCtx.GetProfileSample(), tCtx.GetProfilesDictionary()), nil
-		},
-		Setter: func(_ context.Context, tCtx K, val any) error {
-			m, err := ctxutil.GetMap(val)
-			if err != nil {
-				return err
-			}
-			tCtx.GetProfileSample().AttributeIndices().FromRaw([]int32{})
-			for k, v := range m.All() {
-				if err := pprofile.PutAttribute(tCtx.GetProfilesDictionary().AttributeTable(), tCtx.GetProfileSample(), tCtx.GetProfilesDictionary(), k, v); err != nil {
-					return err
-				}
-			}
-			return nil
-		},
-	}
-}
-
-func accessAttributesKey[K Context](key []ottl.Key[K]) ottl.StandardGetSetter[K] {
-	return ottl.StandardGetSetter[K]{
-		Getter: func(ctx context.Context, tCtx K) (any, error) {
-			return ctxutil.GetMapValue[K](ctx, tCtx, pprofile.FromAttributeIndices(tCtx.GetProfilesDictionary().AttributeTable(), tCtx.GetProfileSample(), tCtx.GetProfilesDictionary()), key)
-		},
-		Setter: func(ctx context.Context, tCtx K, val any) error {
-			newKey, err := ctxutil.GetMapKeyName(ctx, tCtx, key[0])
-			if err != nil {
-				return err
-			}
-			v := getAttributeValue(tCtx, *newKey)
-			if err := ctxutil.SetIndexableValue[K](ctx, tCtx, v, val, key[1:]); err != nil {
-				return err
-			}
-			return pprofile.PutAttribute(tCtx.GetProfilesDictionary().AttributeTable(), tCtx.GetProfileSample(), tCtx.GetProfilesDictionary(), *newKey, v)
-		},
-	}
-}
-
-func getAttributeValue[K Context](tCtx K, key string) pcommon.Value {
-	// Find the index of the attribute in the profile's attribute indices
-	// and return the corresponding value from the attribute table.
-	table := tCtx.GetProfilesDictionary().AttributeTable()
-	strTable := tCtx.GetProfilesDictionary().StringTable()
-
-	for _, tableIndex := range tCtx.GetProfileSample().AttributeIndices().All() {
-		attr := table.At(int(tableIndex))
-		if strTable.At(int(attr.KeyStrindex())) == key {
-			// Copy the value because OTTL expects to do inplace updates for the values.
-			v := pcommon.NewValueEmpty()
-			attr.Value().CopyTo(v)
-			return v
-		}
-	}
-
-	return pcommon.NewValueEmpty()
->>>>>>> d9769f7c
 }